--- conflicted
+++ resolved
@@ -27,11 +27,7 @@
 
 ## 下载
 
-<<<<<<< HEAD
-可直接从 [Releases](https://github.com/huihuimoe/rssbot/releases) 下载预编译的程序, Linux 版本为 *musl* 静态链接, 无需其他依赖
-=======
-可直接从 [Releases](https://github.com/iovxw/rssbot/releases) 下载预编译的程序（带 `zh` 的为中文版）, Linux 版本为 *musl* 静态链接, 无需其他依赖
->>>>>>> e2a7f766
+可直接从 [Releases](https://github.com/huihuimoe/rssbot/releases) 下载预编译的程序（带 `zh` 的为中文版）, Linux 版本为 *musl* 静态链接, 无需其他依赖
 
 ## 编译
 
