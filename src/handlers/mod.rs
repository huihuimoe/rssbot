--- conflicted
+++ resolved
@@ -57,19 +57,7 @@
 ) -> Result<(), tbot::errors::MethodCall> {
     let target = &mut MsgTarget::new(cmd.chat.id, cmd.message_id);
     reject_cmd_from_channel!(cmd, target);
-<<<<<<< HEAD
-    let msg = "命令列表：\n\
-               /rss       - 显示当前订阅的 RSS 列表\n\
-               /sub       - 订阅一个 RSS：`/sub http://example.com/feed.xml`\n\
-               /unsub     - 退订一个 RSS：`/unsub http://example.com/feed.xml`\n\
-               /set       - 设置一个 RSS: `/set http://example.com/feed.xml key=value` \n\
-               /showset   - 查看一个 RSS 设置: `/showset http://example.com/feed.xml` \n\
-               /export    - 导出为 OPML\n\
-               所有命令均可在后面跟上频道 ID 来管理频道订阅\n\
-               例如 `/sub @BotNews http://example.com/feed.xml`";
-=======
     let msg = tr!("start_message");
->>>>>>> e2a7f766
     update_response(&cmd.bot, target, parameters::Text::markdown(&msg)).await?;
     Ok(())
 }
@@ -512,18 +500,8 @@
     let chat_id = chat
         .parse::<i64>()
         .map(|id| parameters::ChatId::Id(id.into()))
-<<<<<<< HEAD
         .unwrap_or_else(|_| parameters::ChatId::Username(chat));
-    update_response(bot, target, parameters::Text::plain("正在验证")).await?;
-=======
-        .unwrap_or_else(|_| parameters::ChatId::Username(channel));
-    update_response(
-        bot,
-        target,
-        parameters::Text::plain(tr!("verifying_channel")),
-    )
-    .await?;
->>>>>>> e2a7f766
+    update_response(bot, target, parameters::Text::plain(tr!("verifying"))).await?;
 
     let chat = match bot.get_chat(chat_id).call().await {
         Err(MethodCall::RequestError {
@@ -531,34 +509,19 @@
             error_code: 400,
             ..
         }) => {
-<<<<<<< HEAD
-            let msg = format!("无法找到目标 {}", description);
-=======
             let msg = tr!("unable_to_find_target_channel", desc = description);
->>>>>>> e2a7f766
             update_response(bot, target, parameters::Text::plain(&msg)).await?;
             return Ok(None);
         }
         other => other?,
     };
-<<<<<<< HEAD
     if chat.kind.is_private() {
         if chat.id.0 == user_id.0 {
             return Ok(Some(chat.id));
         } else {
-            update_response(bot, target, parameters::Text::plain("目标不能为别人")).await?;
+            update_response(bot, target, parameters::Text::plain(tr!("target_must_be_a_channel"))).await?;
             return Ok(None);
         }
-=======
-    if !chat.kind.is_channel() {
-        update_response(
-            bot,
-            target,
-            parameters::Text::plain(tr!("target_must_be_a_channel")),
-        )
-        .await?;
-        return Ok(None);
->>>>>>> e2a7f766
     }
     let admins = match bot.get_chat_administrators(chat_id).call().await {
         Err(MethodCall::RequestError {
@@ -566,11 +529,7 @@
             error_code: 400,
             ..
         }) => {
-<<<<<<< HEAD
-            let msg = format!("无法获取信息（{}），请将本 Bot 设为管理员", description);
-=======
             let msg = tr!("unable_to_get_channel_info", desc = description);
->>>>>>> e2a7f766
             update_response(bot, target, parameters::Text::plain(&msg)).await?;
             return Ok(None);
         }
@@ -584,16 +543,11 @@
         update_response(
             bot,
             target,
-<<<<<<< HEAD
-            parameters::Text::plain("该命令只能由目标管理员使用"),
-=======
             parameters::Text::plain(tr!("admin_only_command")),
->>>>>>> e2a7f766
         )
         .await?;
         return Ok(None);
     }
-<<<<<<< HEAD
 
     if chat.kind.is_channel() {
         let bot_is_admin = admins
@@ -604,20 +558,11 @@
             update_response(
                 bot,
                 target,
-                parameters::Text::plain("请将本 Bot 设为 Channel 管理员"),
+                parameters::Text::plain(tr!("make_bot_admin")),
             )
             .await?;
             return Ok(None);
         }
-=======
-    let bot_is_admin = admins
-        .iter()
-        .find(|member| member.user.id == *crate::BOT_ID.get().unwrap())
-        .is_some();
-    if !bot_is_admin {
-        update_response(bot, target, parameters::Text::plain(tr!("make_bot_admin"))).await?;
-        return Ok(None);
->>>>>>> e2a7f766
     }
     Ok(Some(chat.id))
 }
